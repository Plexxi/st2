# Licensed to the StackStorm, Inc ('StackStorm') under one or more
# contributor license agreements.  See the NOTICE file distributed with
# this work for additional information regarding copyright ownership.
# The ASF licenses this file to You under the Apache License, Version 2.0
# (the "License"); you may not use this file except in compliance with
# the License.  You may obtain a copy of the License at
#
#     http://www.apache.org/licenses/LICENSE-2.0
#
# Unless required by applicable law or agreed to in writing, software
# distributed under the License is distributed on an "AS IS" BASIS,
# WITHOUT WARRANTIES OR CONDITIONS OF ANY KIND, either express or implied.
# See the License for the specific language governing permissions and
# limitations under the License.

import uuid

import six
import yaml
import requests
from mistralclient.api import client as mistral
from oslo.config import cfg

from st2common.constants.action import LIVEACTION_STATUS_RUNNING
from st2actions.runners import AsyncActionRunner
from st2actions.runners.mistral import utils
from st2common import log as logging


LOG = logging.getLogger(__name__)


def get_runner():
    return MistralRunner(str(uuid.uuid4()))


class MistralRunner(AsyncActionRunner):

    url = cfg.CONF.workflow.url

    def __init__(self, runner_id):
        super(MistralRunner, self).__init__(runner_id=runner_id)
        self._on_behalf_user = cfg.CONF.system_user.user
        self._client = mistral.client(mistral_url='%s/v2' % self.url)

    def pre_run(self):
        pass

    @staticmethod
    def _check_name(action_ref, is_workbook, def_dict):
        # If workbook, change the value of the "name" key.
        if is_workbook:
            if def_dict.get('name') != action_ref:
                raise Exception('Name of the workbook must be the same as the '
                                'fully qualified action name "%s".' % action_ref)
        # If workflow, change the key name of the workflow.
        else:
            workflow_name = [k for k, v in six.iteritems(def_dict) if k != 'version'][0]
            if workflow_name != action_ref:
                raise Exception('Name of the workflow must be the same as the '
                                'fully qualified action name "%s".' % action_ref)

    def _save_workbook(self, name, def_yaml):
        # If the workbook is not found, the mistral client throws a generic API exception.
        try:
            # Update existing workbook.
            wb = self._client.workbooks.get(name)
        except:
            # Delete if definition was previously a workflow.
            # If not found, an API exception is thrown.
            try:
                self._client.workflows.delete(name)
            except:
                pass

            # Create the new workbook.
            wb = self._client.workbooks.create(def_yaml)

        # Update the workbook definition.
        if wb.definition != def_yaml:
            self._client.workbooks.update(def_yaml)

    def _save_workflow(self, name, def_yaml):
        # If the workflow is not found, the mistral client throws a generic API exception.
        try:
            # Update existing workbook.
            wf = self._client.workflows.get(name)
        except:
            # Delete if definition was previously a workbook.
            # If not found, an API exception is thrown.
            try:
                self._client.workbooks.delete(name)
            except:
                pass

            # Create the new workflow.
            wf = self._client.workflows.create(def_yaml)[0]

        # Update the workflow definition.
        if wf.definition != def_yaml:
            self._client.workflows.update(def_yaml)

    def _find_default_workflow(self, def_dict):
        num_workflows = len(def_dict['workflows'].keys())

        if num_workflows > 1:
            fully_qualified_wf_name = self.runner_parameters.get('workflow')
            if not fully_qualified_wf_name:
                raise ValueError('Workbook definition is detected. '
                                 'Default workflow cannot be determined.')

            wf_name = fully_qualified_wf_name[fully_qualified_wf_name.rindex('.') + 1:]
            if wf_name not in def_dict['workflows']:
                raise ValueError('Unable to find the workflow "%s" in the workbook.'
                                 % fully_qualified_wf_name)

            return fully_qualified_wf_name
        elif num_workflows == 1:
            return '%s.%s' % (def_dict['name'], def_dict['workflows'].keys()[0])
        else:
            raise Exception('There are no workflows in the workbook.')

    def run(self, action_parameters):
        try:
            # Test the connection
            self._client.workflows.list()
        except requests.exceptions.ConnectionError:
            msg = ('Failed to connect to mistral on %s. Make sure that mistral is running '
                   ' and that the url is set correctly in the config.' % (self.url))
            raise Exception(msg)

        # Setup inputs for the workflow execution.
        inputs = self.runner_parameters.get('context', dict())
        inputs.update(action_parameters)
        endpoint = 'http://%s:%s/v1/actionexecutions' % (cfg.CONF.api.host, cfg.CONF.api.port)
        options = {
            'st2_api_url': endpoint,
            'st2_parent': self.liveaction_id
        }

        # Get workbook/workflow definition from file.
        with open(self.entry_point, 'r') as def_file:
            def_yaml = def_file.read()

        def_dict = yaml.safe_load(def_yaml)
        is_workbook = ('workflows' in def_dict)

        if not is_workbook:
            # Non-workbook definition containing multiple workflows is not supported.
            if len([k for k, v in six.iteritems(def_dict) if k != 'version']) != 1:
                raise Exception('Workflow (not workbook) definition is detected. '
                                'Multiple workflows is not supported.')

        action_ref = '%s.%s' % (self.action.pack, self.action.name)
        self._check_name(action_ref, is_workbook, def_dict)
        def_dict_xformed = utils.transform_definition(def_dict)
        def_yaml_xformed = yaml.safe_dump(def_dict_xformed, default_flow_style=False)

        # Save workbook/workflow definition.
        if is_workbook:
            self._save_workbook(action_ref, def_yaml_xformed)
            default_workflow = self._find_default_workflow(def_dict_xformed)
            execution = self._client.executions.create(default_workflow,
                                                       workflow_input=inputs,
                                                       **options)
        else:
            self._save_workflow(action_ref, def_yaml_xformed)
            execution = self._client.executions.create(action_ref,
                                                       workflow_input=inputs,
                                                       **options)

<<<<<<< HEAD
        status = LIVEACTION_STATUS_RUNNING
        query_context = {'mistral_execution_id': str(execution.id)}
        LOG.info('Mistral query_context is %s' % query_context)
=======
        status = ACTIONEXEC_STATUS_RUNNING
>>>>>>> 5f7fb92d
        partial_results = {'tasks': []}

        context = {
            'mistral': {
                'execution_id': str(execution.id),
                'workflow_name': execution.workflow_name
            }
        }

        LOG.info('Mistral query context is %s' % context)

        return (status, partial_results, context)<|MERGE_RESOLUTION|>--- conflicted
+++ resolved
@@ -147,7 +147,7 @@
 
         if not is_workbook:
             # Non-workbook definition containing multiple workflows is not supported.
-            if len([k for k, v in six.iteritems(def_dict) if k != 'version']) != 1:
+            if len([k for k, _ in six.iteritems(def_dict) if k != 'version']) != 1:
                 raise Exception('Workflow (not workbook) definition is detected. '
                                 'Multiple workflows is not supported.')
 
@@ -169,15 +169,8 @@
                                                        workflow_input=inputs,
                                                        **options)
 
-<<<<<<< HEAD
         status = LIVEACTION_STATUS_RUNNING
-        query_context = {'mistral_execution_id': str(execution.id)}
-        LOG.info('Mistral query_context is %s' % query_context)
-=======
-        status = ACTIONEXEC_STATUS_RUNNING
->>>>>>> 5f7fb92d
         partial_results = {'tasks': []}
-
         context = {
             'mistral': {
                 'execution_id': str(execution.id),
