--- conflicted
+++ resolved
@@ -29,12 +29,7 @@
 webob
 jsonpath-rw
 python-statsd
-<<<<<<< HEAD
-ujson
-=======
-prometheus_client
 ujson
 # Note: amqp is used by kombu, this needs to be added here to be picked up by
 # requirements fixate script.
-amqp
->>>>>>> 75baab0e
+amqp