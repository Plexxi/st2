--- conflicted
+++ resolved
@@ -69,11 +69,6 @@
         'action': vars(ActionAPI.from_model(action_db)),
         'runner': vars(RunnerTypeAPI.from_model(runner))
     }
-<<<<<<< HEAD
-    # Compute the action_ref
-    attrs['action']['ref'] = action_db.get_reference().ref
-=======
->>>>>>> e9838917
     attrs.update(_decompose_liveaction(liveaction))
 
     if 'rule' in liveaction.context:
