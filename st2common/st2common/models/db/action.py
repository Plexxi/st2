# Licensed to the StackStorm, Inc ('StackStorm') under one or more
# contributor license agreements.  See the NOTICE file distributed with
# this work for additional information regarding copyright ownership.
# The ASF licenses this file to You under the Apache License, Version 2.0
# (the "License"); you may not use this file except in compliance with
# the License.  You may obtain a copy of the License at
#
#     http://www.apache.org/licenses/LICENSE-2.0
#
# Unless required by applicable law or agreed to in writing, software
# distributed under the License is distributed on an "AS IS" BASIS,
# WITHOUT WARRANTIES OR CONDITIONS OF ANY KIND, either express or implied.
# See the License for the specific language governing permissions and
# limitations under the License.

import datetime
import mongoengine as me

from st2common import log as logging
from st2common.models.db import MongoDBAccess
<<<<<<< HEAD
from st2common.models.db.stormbase import (StormFoundationDB, StormBaseDB, EscapedDynamicField,
                                           ContentPackResourceMixin)
=======
from st2common.models.db import stormbase
>>>>>>> d026ff07

__all__ = [
    'RunnerTypeDB',
    'ActionDB',
    'ActionExecutionDB'
]


LOG = logging.getLogger(__name__)

PACK_SEPARATOR = '.'


class RunnerTypeDB(stormbase.StormBaseDB):
    """
    The representation of an RunnerType in the system. An RunnerType
    has a one-to-one mapping to a particular ActionRunner implementation.

    Attributes:
        id: See StormBaseAPI
        name: See StormBaseAPI
        description: See StormBaseAPI
        enabled: A flag indicating whether the runner for this type is enabled.
        runner_module: The python module that implements the action runner for this type.
        runner_parameters: The specification for parameters for the action runner.
    """

    enabled = me.BooleanField(
        required=True, default=True,
        help_text='A flag indicating whether the runner for this type is enabled.')
    runner_module = me.StringField(
        required=True,
        help_text='The python module that implements the action runner for this type.')
    runner_parameters = me.DictField(
        help_text='The specification for parameters for the action runner.')
    query_module = me.StringField(
        required=False,
        help_text='The python module that implements the query module for this runner.')


<<<<<<< HEAD
class ActionDB(StormFoundationDB, ContentPackResourceMixin):
=======
class ActionDB(stormbase.StormFoundationDB, stormbase.TagsMixin):
>>>>>>> d026ff07
    """
    The system entity that represents a Stack Action/Automation in the system.

    Attribute:
        enabled: A flag indicating whether this action is enabled in the system.
        entry_point: The entry point to the action.
        runner_type: The actionrunner is used to execute the action.
        parameters: The specification for parameters for the action.
    """
    name = me.StringField(required=True)
    description = me.StringField()
    enabled = me.BooleanField(
        required=True, default=True,
        help_text='A flag indicating whether the action is enabled.')
    entry_point = me.StringField(
        required=True,
        help_text='The entry point to the action.')
    pack = me.StringField(
        required=False,
        help_text='Name of the content pack.',
        unique_with='name')
    runner_type = me.DictField(
        required=True, default={},
        help_text='The action runner to use for executing the action.')
    parameters = me.DictField(
        help_text='The specification for parameters for the action.')

    meta = {
        'indexes': stormbase.TagsMixin.get_indices()
    }


class ActionExecutionDB(stormbase.StormFoundationDB):
    """
        The databse entity that represents a Stack Action/Automation in
        the system.

        Attributes:
            status: the most recently observed status of the execution.
                    One of "starting", "running", "completed", "error".
            result: an embedded document structure that holds the
                    output and exit status code from the action.
    """

    # TODO: Can status be an enum at the Mongo layer?
    status = me.StringField(
        required=True,
        help_text='The current status of the ActionExecution.')
    start_timestamp = me.DateTimeField(
        default=datetime.datetime.utcnow,
        help_text='The timestamp when the ActionExecution was created.')
    end_timestamp = me.DateTimeField(
        help_text='The timestamp when the ActionExecution has finished.')
    action = me.StringField(
        required=True,
        help_text='Reference to the action that has to be executed.')
    parameters = me.DictField(
        default={},
        help_text='The key-value pairs passed as to the action runner &  execution.')
    result = stormbase.EscapedDynamicField(
        default={},
        help_text='Action defined result.')
    context = me.DictField(
        default={},
        help_text='Contextual information on the action execution.')
    callback = me.DictField(
        default={},
        help_text='Callback information for the on completion of action execution.')

    meta = {
        'indexes': ['-start_timestamp', 'action']
    }


class ActionExecutionStateDB(stormbase.StormFoundationDB):
    """
        Database entity that represents the state of Action execution.
    """

    execution_id = me.ObjectIdField(
        required=True,
        unique=True,
        help_text='ActionExecution ID.')
    query_module = me.StringField(
        required=True,
        help_text='Reference to the runner model.')
    query_context = me.DictField(
        required=True,
        help_text='Context about the action execution that is needed for results query.')

    meta = {
        'indexes': ['query_module']
    }

# specialized access objects
runnertype_access = MongoDBAccess(RunnerTypeDB)
action_access = MongoDBAccess(ActionDB)
actionexec_access = MongoDBAccess(ActionExecutionDB)
actionexecstate_access = MongoDBAccess(ActionExecutionStateDB)

MODELS = [RunnerTypeDB, ActionDB, ActionExecutionDB, ActionExecutionStateDB]<|MERGE_RESOLUTION|>--- conflicted
+++ resolved
@@ -18,12 +18,7 @@
 
 from st2common import log as logging
 from st2common.models.db import MongoDBAccess
-<<<<<<< HEAD
-from st2common.models.db.stormbase import (StormFoundationDB, StormBaseDB, EscapedDynamicField,
-                                           ContentPackResourceMixin)
-=======
 from st2common.models.db import stormbase
->>>>>>> d026ff07
 
 __all__ = [
     'RunnerTypeDB',
@@ -64,11 +59,8 @@
         help_text='The python module that implements the query module for this runner.')
 
 
-<<<<<<< HEAD
-class ActionDB(StormFoundationDB, ContentPackResourceMixin):
-=======
-class ActionDB(stormbase.StormFoundationDB, stormbase.TagsMixin):
->>>>>>> d026ff07
+class ActionDB(stormbase.StormFoundationDB, stormbase.TagsMixin,
+               stormbase.ContentPackResourceMixin):
     """
     The system entity that represents a Stack Action/Automation in the system.
 
